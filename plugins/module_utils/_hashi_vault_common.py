# -*- coding: utf-8 -*-
# Copyright (c) 2021 Brian Scholer (@briantist)
# Simplified BSD License (see LICENSES/BSD-2-Clause.txt or https://opensource.org/licenses/BSD-2-Clause)
# SPDX-License-Identifier: BSD-2-Clause

'''Python versions supported: >=3.6'''

# FOR INTERNAL COLLECTION USE ONLY
# The interfaces in this file are meant for use within the community.hashi_vault collection
# and may not remain stable to outside uses. Changes may be made in ANY release, even a bugfix release.
# See also: https://github.com/ansible/community/issues/539#issuecomment-780839686
# Please open an issue if you have questions about this.

from __future__ import absolute_import, division, print_function
__metaclass__ = type

import os


<<<<<<< HEAD
def _stringify(input):
    '''
    This method is primarily used to Un-Unsafe values that come from Ansible.
    We want to remove the Unsafe context so that libraries don't get confused
    by the values.
    '''

    # Since this is a module_util, and will be used by both plugins and modules,
    # we cannot import the AnsibleUnsafe* types, because they are controller-only.
    # However, they subclass the native types, so we can check for that.

    # bytes is the only consistent type to check against in both py2 and py3
    if isinstance(input, bytes):
        # seems redundant, but this will give us a regular bytes object even
        # when the input is AnsibleUnsafeBytes
        return bytes(input)
    else:
        # instead of checking for py2 vs. py3 to cast to str or unicode,
        # let's get the type from the literal.
        return type(u'')(input)
=======
HAS_HVAC = False
try:
    import hvac
    HAS_HVAC = True
except ImportError:
    HAS_HVAC = False
>>>>>>> 08a38094


class HashiVaultValueError(ValueError):
    '''Use in common code to raise an Exception that can be turned into AnsibleError or used to fail_json()'''

class HashiVaultHVACError(ImportError):
    '''Use in commoncode to signal HVAC is missing.'''
    def __init__(self, error, msg):
        super().__init__(error)
        self.msg = msg
        self.error = error


class HashiVaultHelper():
    def __init__(self):
        try:
            import hvac
            self.hvac = hvac
        except ImportError as e:
            from ansible.module_utils.basic import missing_required_lib
            raise HashiVaultHVACError(error=str(e), msg=missing_required_lib('hvac'))

    def get_vault_client(
        self,
        hashi_vault_logout_inferred_token=True, hashi_vault_revoke_on_logout=False,
        **kwargs
    ):
        '''
        creates a Vault client with the given kwargs

        :param hashi_vault_logout_inferred_token: if True performs "logout" after creation to remove any token that
        the hvac library itself may have read in. Only used if "token" is not included in kwargs.
        :type hashi_vault_logout_implied_token: bool

        :param hashi_vault_revoke_on_logout: if True revokes any current token on logout. Only used if a logout is performed. Not recommended.
        :type hashi_vault_revoke_on_logout: bool
        '''

<<<<<<< HEAD
        if hashi_vault_stringify_args:
            for key in kwargs.keys():
                if key in self.STRINGIFY_CANDIDATES:
                    kwargs[key] = self._stringify(kwargs[key])

        client = self.hvac.Client(**kwargs)
=======
        client = hvac.Client(**kwargs)
>>>>>>> 08a38094

        # logout to prevent accidental use of inferred tokens
        # https://github.com/ansible-collections/community.hashi_vault/issues/13
        if hashi_vault_logout_inferred_token and 'token' not in kwargs:
            client.logout(revoke_token=hashi_vault_revoke_on_logout)

        return client


class HashiVaultOptionAdapter(object):
    '''
    The purpose of this class is to provide a standard interface for option getting/setting
    within module_utils code, since the processes are so different in plugins and modules.

    Attention is paid to ensuring that in plugins we use the methods provided by Config Manager,
    but to allow flexibility to create an adapter to work with other sources, hence the design
    of defining specific methods exposed, and having them call provided function references.
    '''
    # More context on the need to call Config Manager methods:
    #
    # Some issues raised around deprecations in plugins not being processed led to comments
    # from core maintainers around the need to use Config Manager and also to ensure any
    # option needed is always retrieved using AnsiblePlugin.get_option(). At the time of this
    # writing, based on the way Config Manager is implemented, that's not actually necessary,
    # and calling AnsiblePlugin.set_options() to initialize them is enough. But that's not
    # guaranteed to stay that way, if get_option() is used to "trigger" internal events.
    #
    # More reading:
    # - https://github.com/ansible-collections/community.hashi_vault/issues/35
    # - https://github.com/ansible/ansible/issues/73051
    # - https://github.com/ansible/ansible/pull/73058
    # - https://github.com/ansible/ansible/pull/73239
    # - https://github.com/ansible/ansible/pull/73240

    @classmethod
    def from_dict(cls, dict):
        return cls(
            getter=dict.__getitem__,
            setter=dict.__setitem__,
            haver=lambda key: key in dict,
            updater=dict.update,
            defaultsetter=dict.setdefault,
            defaultgetter=dict.get,
        )

    @classmethod
    def from_ansible_plugin(cls, plugin):
        return cls(
            getter=plugin.get_option,
            setter=plugin.set_option,
            haver=plugin.has_option if hasattr(plugin, 'has_option') else None,
            # AnsiblePlugin.has_option was added in 2.10, see https://github.com/ansible/ansible/pull/61078
        )

    @classmethod
    def from_ansible_module(cls, module):
        return cls.from_dict(module.params)

    def __init__(
            self,
            getter, setter,
            haver=None, updater=None, getitems=None, getfiltereditems=None, getfilleditems=None, defaultsetter=None, defaultgetter=None):

        def _default_default_setter(key, default=None):
            try:
                value = self.get_option(key)
                return value
            except KeyError:
                self.set_option(key, default)
                return default

        def _default_updater(**kwargs):
            for key, value in kwargs.items():
                self.set_option(key, value)

        def _default_haver(key):
            try:
                self.get_option(key)
                return True
            except KeyError:
                return False

        def _default_getitems(*args):
            return dict((key, self.get_option(key)) for key in args)

        def _default_getfiltereditems(filter, *args):
            return dict((key, value) for key, value in self.get_options(*args).items() if filter(key, value))

        def _default_getfilleditems(*args):
            return self.get_filtered_options(lambda k, v: v is not None, *args)

        def _default_default_getter(key, default):
            try:
                return self.get_option(key)
            except KeyError:
                return default

        self._getter = getter
        self._setter = setter

        self._haver = haver or _default_haver
        self._updater = updater or _default_updater
        self._getitems = getitems or _default_getitems
        self._getfiltereditems = getfiltereditems or _default_getfiltereditems
        self._getfilleditems = getfilleditems or _default_getfilleditems
        self._defaultsetter = defaultsetter or _default_default_setter
        self._defaultgetter = defaultgetter or _default_default_getter

    def get_option(self, key):
        return self._getter(key)

    def get_option_default(self, key, default=None):
        return self._defaultgetter(key, default)

    def set_option(self, key, value):
        return self._setter(key, value)

    def set_option_default(self, key, default=None):
        return self._defaultsetter(key, default)

    def has_option(self, key):
        return self._haver(key)

    def set_options(self, **kwargs):
        return self._updater(**kwargs)

    def get_options(self, *args):
        return self._getitems(*args)

    def get_filtered_options(self, filter, *args):
        return self._getfiltereditems(filter, *args)

    def get_filled_options(self, *args):
        return self._getfilleditems(*args)


class HashiVaultOptionGroupBase:
    '''A base class for class option group classes'''

    def __init__(self, option_adapter):
        self._options = option_adapter

    def process_late_binding_env_vars(self, option_vars):
        '''looks through a set of options, and if empty/None, looks for a value in specified env vars, or sets an optional default'''
        # see https://github.com/ansible-collections/community.hashi_vault/issues/10
        #
        # Options which seek to use environment vars that are not Ansible-specific
        # should load those as values of last resort, so that INI values can override them.
        # For default processing, list such options and vars here.
        # Alternatively, process them in another appropriate place like an auth method's
        # validate_ method.
        #
        # key = option_name
        # value = dict with "env" key which is a list of env vars (in order of those checked first; process stops when value is found),
        # and an optional "default" key whose value will be set if none of the env vars are found.
        # An optional boolean "required" key can be used to specify that a value is required, so raise if one is not found.

        for opt, config in option_vars.items():
            for env in config['env']:
                # we use has_option + get_option rather than get_option_default
                # because we will only override if the option exists and
                # is None, not if it's missing. For plugins, that is the usual,
                # but for modules, they may have to set the default to None
                # in the argspec if it has late binding env vars.
                if self._options.has_option(opt) and self._options.get_option(opt) is None:
                    self._options.set_option(opt, os.environ.get(env))

            if 'default' in config and self._options.has_option(opt) and self._options.get_option(opt) is None:
                self._options.set_option(opt, config['default'])

            if 'required' in config and self._options.get_option_default(opt) is None:
                raise HashiVaultValueError("Required option %s was not set." % opt)


class HashiVaultAuthMethodBase(HashiVaultOptionGroupBase):
    '''Base class for individual auth method implementations'''

    def __init__(self, option_adapter, warning_callback, deprecate_callback):
        super(HashiVaultAuthMethodBase, self).__init__(option_adapter)
        self._warner = warning_callback
        self._deprecator = deprecate_callback

    def validate(self):
        '''Validates the given auth method as much as possible without calling Vault.'''
        raise NotImplementedError('validate must be implemented')

    def authenticate(self, client, use_token=True):
        '''Authenticates against Vault, returns a token.'''
        raise NotImplementedError('authenticate must be implemented')

    def validate_by_required_fields(self, *field_names):
        missing = [field for field in field_names if self._options.get_option_default(field) is None]

        if missing:
            raise HashiVaultValueError("Authentication method %s requires options %r to be set, but these are missing: %r" % (self.NAME, field_names, missing))

    def warn(self, message):
        self._warner(message)

    def deprecate(self, message, version=None, date=None, collection_name=None):
        self._deprecator(message, version=version, date=date, collection_name=collection_name)<|MERGE_RESOLUTION|>--- conflicted
+++ resolved
@@ -15,37 +15,6 @@
 __metaclass__ = type
 
 import os
-
-
-<<<<<<< HEAD
-def _stringify(input):
-    '''
-    This method is primarily used to Un-Unsafe values that come from Ansible.
-    We want to remove the Unsafe context so that libraries don't get confused
-    by the values.
-    '''
-
-    # Since this is a module_util, and will be used by both plugins and modules,
-    # we cannot import the AnsibleUnsafe* types, because they are controller-only.
-    # However, they subclass the native types, so we can check for that.
-
-    # bytes is the only consistent type to check against in both py2 and py3
-    if isinstance(input, bytes):
-        # seems redundant, but this will give us a regular bytes object even
-        # when the input is AnsibleUnsafeBytes
-        return bytes(input)
-    else:
-        # instead of checking for py2 vs. py3 to cast to str or unicode,
-        # let's get the type from the literal.
-        return type(u'')(input)
-=======
-HAS_HVAC = False
-try:
-    import hvac
-    HAS_HVAC = True
-except ImportError:
-    HAS_HVAC = False
->>>>>>> 08a38094
 
 
 class HashiVaultValueError(ValueError):
@@ -61,12 +30,8 @@
 
 class HashiVaultHelper():
     def __init__(self):
-        try:
-            import hvac
-            self.hvac = hvac
-        except ImportError as e:
-            from ansible.module_utils.basic import missing_required_lib
-            raise HashiVaultHVACError(error=str(e), msg=missing_required_lib('hvac'))
+        # TODO move hvac checking here?
+        pass
 
     def get_vault_client(
         self,
@@ -84,16 +49,7 @@
         :type hashi_vault_revoke_on_logout: bool
         '''
 
-<<<<<<< HEAD
-        if hashi_vault_stringify_args:
-            for key in kwargs.keys():
-                if key in self.STRINGIFY_CANDIDATES:
-                    kwargs[key] = self._stringify(kwargs[key])
-
         client = self.hvac.Client(**kwargs)
-=======
-        client = hvac.Client(**kwargs)
->>>>>>> 08a38094
 
         # logout to prevent accidental use of inferred tokens
         # https://github.com/ansible-collections/community.hashi_vault/issues/13
